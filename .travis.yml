--- conflicted
+++ resolved
@@ -34,270 +34,7 @@
             - ubuntu-toolchain-r-test
             - llvm-toolchain-precise-3.6
 
-<<<<<<< HEAD
-    # Linux clang-3.6 Release
-    - env: CLANG_VERSION=3.6 CXX_FLAGS="-std=c++11" BUILD_TYPE=Release
-      os: linux
-      sudo: required
-      dist: trusty
-      cache:
-        ccache: true
-        timeout: 1000
-        directories:
-          - $HOME/boost
-          - $HOME/protobuf
-          - $HOME/zeromq
-      addons: &clang36
-        apt:
-          packages:
-            - clang-3.6
-          sources:
-            - ubuntu-toolchain-r-test
-            - llvm-toolchain-precise-3.6
 
-    # Linux clang-3.7 Debug
-    - env: CLANG_VERSION=3.7 CXX_FLAGS="-std=c++11" BUILD_TYPE=Debug
-      os: linux
-      sudo: required
-      dist: trusty
-      cache:
-        ccache: true
-        timeout: 1000
-        directories:
-          - $HOME/boost
-          - $HOME/protobuf
-          - $HOME/zeromq
-      addons: &clang37
-        apt:
-          packages:
-            - clang-3.7
-          sources:
-            - ubuntu-toolchain-r-test
-            - llvm-toolchain-precise-3.7
-
-    # Linux clang-3.7 Release
-    - env: CLANG_VERSION=3.7 CXX_FLAGS="-std=c++11" BUILD_TYPE=Release
-      os: linux
-      sudo: required
-      dist: trusty
-      cache:
-        ccache: true
-        timeout: 1000
-        directories:
-          - $HOME/boost
-          - $HOME/protobuf
-          - $HOME/zeromq
-      addons: &clang37
-        apt:
-          packages:
-            - clang-3.7
-          sources:
-            - ubuntu-toolchain-r-test
-            - llvm-toolchain-precise-3.7
-
-    # Linux clang-3.8 Debug
-    - env: CLANG_VERSION=3.8 CXX_FLAGS="-std=c++11" BUILD_TYPE=Debug
-      os: linux
-      sudo: required
-      dist: trusty
-      cache:
-        ccache: true
-        timeout: 1000
-        directories:
-          - $HOME/boost
-          - $HOME/protobuf
-          - $HOME/zeromq
-      addons: &clang38
-        apt:
-          packages:
-            - clang-3.8
-          sources:
-            - ubuntu-toolchain-r-test
-            - llvm-toolchain-precise-3.8
-
-    # Linux clang-3.8 Release
-    - env: CLANG_VERSION=3.8 CXX_FLAGS="-std=c++11" BUILD_TYPE=Release
-      os: linux
-      sudo: required
-      dist: trusty
-      cache:
-        ccache: true
-        timeout: 1000
-        directories:
-          - $HOME/boost
-          - $HOME/protobuf
-          - $HOME/zeromq
-      addons: &clang38
-        apt:
-          packages:
-            - clang-3.8
-          sources:
-            - ubuntu-toolchain-r-test
-            - llvm-toolchain-precise-3.8
-
-    # gcc-4.9 Debug
-    - env: GCC_VERSION=4.9 CXX_FLAGS="-std=c++11" BUILD_TYPE=Debug
-      os: linux
-      sudo: required
-      dist: trusty
-      cache:
-        ccache: true
-        timeout: 1000
-        directories:
-          - $HOME/boost
-          - $HOME/protobuf
-          - $HOME/zeromq
-      addons: &gcc49
-        apt:
-          packages:
-            - g++-4.9
-          sources:
-            - ubuntu-toolchain-r-test
-            - llvm-toolchain-precise-3.6
-
-    # gcc-4.9 Release
-    - env: GCC_VERSION=4.9 CXX_FLAGS="-std=c++11" BUILD_TYPE=Release
-      os: linux
-      sudo: required
-      dist: trusty
-      cache:
-        ccache: true
-        timeout: 1000
-        directories:
-          - $HOME/boost
-          - $HOME/protobuf
-          - $HOME/zeromq
-      addons: &gcc49
-        apt:
-          packages:
-            - g++-4.9
-          sources:
-            - ubuntu-toolchain-r-test
-            - llvm-toolchain-precise-3.6
-
-    # gcc-5
-    - env: GCC_VERSION=5 CXX_FLAGS="-std=c++11" BUILD_TYPE=Debug
-      os: linux
-      sudo: required
-      dist: trusty
-      cache:
-        ccache: true
-        timeout: 1000
-        directories:
-          - $HOME/boost
-          - $HOME/protobuf
-          - $HOME/zeromq
-      addons: &gcc5
-        apt:
-          packages:
-            - cmake
-            - g++-5
-          sources:
-            - ubuntu-toolchain-r-test
-
-    - env: GCC_VERSION=5 CXX_FLAGS="-std=c++11" BUILD_TYPE=Release
-      os: linux
-      sudo: required
-      dist: trusty
-      cache:
-        ccache: true
-        timeout: 1000
-        directories:
-          - $HOME/boost
-          - $HOME/protobuf
-          - $HOME/zeromq
-      addons: &gcc5
-        apt:
-          packages:
-            - cmake
-            - g++-5
-          sources:
-            - ubuntu-toolchain-r-test
-            
-    # gcc-6
-    - env: GCC_VERSION=6 CXX_FLAGS="-std=c++11" BUILD_TYPE=Debug
-      os: linux
-      sudo: required
-      dist: trusty
-      cache:
-        ccache: true
-        timeout: 1000
-        directories:
-          - $HOME/boost
-          - $HOME/protobuf
-          - $HOME/zeromq
-      addons: &gcc6
-        apt:
-          packages:
-            - cmake
-            - g++-6
-          sources:
-            - ubuntu-toolchain-r-test
-    
-    - env: GCC_VERSION=6 CXX_FLAGS="-std=c++11" BUILD_TYPE=Release
-      os: linux
-      sudo: required
-      dist: trusty
-      cache:
-        ccache: true
-        timeout: 1000
-        directories:
-          - $HOME/boost
-          - $HOME/protobuf
-          - $HOME/zeromq
-      addons: &gcc6
-        apt:
-          packages:
-            - cmake
-            - g++-6
-          sources:
-            - ubuntu-toolchain-r-test
-
-    # OSX
-
-    # Xcode 7 Debug
-#    - env: CXX_FLAGS="-std=c++11" BUILD_TYPE=Debug
-#      os: osx
-#      osx_image: xcode73
-#      addons: &xcode73
-#      sudo: required
-
-    # Xcode 7 Release
-#    - env: CXX_FLAGS="-std=c++11" BUILD_TYPE=Release
-#      os: osx
-#      osx_image: xcode73
-#      addons: &xcode73
-#      sudo: required
-      
-    # Xcode 8 Release
-#    - env: CXX_FLAGS="-std=c++11" BUILD_TYPE=Debug
-#      os: osx
-#      osx_image: xcode8
-#      addons: &xcode8
-#      sudo: required
-      
-    # Xcode 8 Release
-#    - env: CXX_FLAGS="-std=c++11" BUILD_TYPE=Release
-#      os: osx
-#      osx_image: xcode8
-#      addons: &xcode8
-#      sudo: required
-
-branches:
-  only:
-    - master
-
-before_install:
-
-  # Update submodules 
-  - git submodule update --init --recursive
-
-  - if [ -n "$GCC_VERSION" ]; then export CXX="g++-${GCC_VERSION}" CC="gcc-${GCC_VERSION}"; fi
-  - if [ -n "$CLANG_VERSION" ]; then export CXX="clang++-${CLANG_VERSION}" CC="clang-${CLANG_VERSION}"; fi
-  - if [ -n "$GCC_VERSION" ]; then export CXX_FLAGS="${CXX_FLAGS} -Wall -Wextra"; fi
-  - if [ -n "$CLANG_VERSION" ]; then export CXX_FLAGS="${CXX_FLAGS} -Wall -Wextra"; fi
-  
-=======
 matrix:
     include:
         - os: osx
@@ -344,7 +81,6 @@
     - if [[ $LINK           == dynamic ]]; then DYNAMIC=true; fi
     - if [[ $TRAVIS_OS_NAME == osx     ]]; then OSX=true; fi
     - if [[ $TRAVIS_OS_NAME == linux   ]]; then LINUX=true; fi
->>>>>>> c7817612
 
 install:
   ############################################################################
@@ -353,42 +89,14 @@
   - DEPS_DIR="${TRAVIS_BUILD_DIR}/deps"
   - mkdir ${DEPS_DIR} && cd ${DEPS_DIR}
 
-<<<<<<< HEAD
-  ############################################################################
-  # Install a recent CMake
-  ############################################################################
-  - |
-    if [[ "${TRAVIS_OS_NAME}" == "linux" ]]; then
-      CMAKE_URL="https://cmake.org/files/v3.7/cmake-3.7.0-rc3-Linux-x86_64.tar.gz"
-      mkdir cmake && travis_retry wget --no-check-certificate --quiet -O - ${CMAKE_URL} | tar --strip-components=1 -xz -C cmake
-      export PATH=${DEPS_DIR}/cmake/bin:${PATH}
-    else 
-      brew unlink cmake
-      brew install cmake
-    fi
- 
-  ############################################################################
-  # Custom script for external dependences
-  ############################################################################
-  - cd ${DEPS_DIR}
-  - wget -O build_deps.sh  https://raw.githubusercontent.com/hanchon/travis_complete_cache/master/build_deps.sh
-  - sudo chmod 777 build_deps.sh  
-  # Install Boost
-  - ./build_deps.sh boost "${TRAVIS_OS_NAME}"
 
-  #Set linux variables:
-  - |
-    if [[ "${TRAVIS_OS_NAME}" == "linux" ]]; then
-      export BOOST_OPTS="-DBOOST_ROOT=/home/travis/boost -DBOOST_INCLUDEDIR=/home/travis/boost/include -DBOOST_LIBRARYDIR=/home/travis/boost/lib"    
-      export ZEROMQ=" -DZeroMQ_ROOT_DIR=/home/travis/zeromq "  
-      export PROTOBUF=" -DProtobuf_ROOT_DIR=/home/travis/protobuf "
-      export PATH=/home/travis/protobuf/bin:${PATH}
-      sudo ldconfig
-    else
-      export BOOST_OPTS=" "    
-      export ZEROMQ=" "  
-      export PROTOBUF=" "
-    fi  
+    # Export CC/CXX to control gcc version.
+    - if [[ $GCC                         ]]; then export CC=gcc-4.8; export CXX=g++-4.8; fi
+
+    # Download and install packages.
+    - if [[ $OSX   && $CLANG && $DYNAMIC ]]; then brew unlink boost; brew install boost; fi
+
+script:
 
   ############################################################################
   # Custom script for internal dependences
@@ -403,15 +111,6 @@
   - ./build_bitprim.sh consensus "${TRAVIS_OS_NAME}"
   #Install bitprim-database
   - ./build_bitprim.sh database "${TRAVIS_OS_NAME}"
-=======
-    # Export CC/CXX to control gcc version.
-    - if [[ $GCC                         ]]; then export CC=gcc-4.8; export CXX=g++-4.8; fi
-
-    # Download and install packages.
-    - if [[ $OSX   && $CLANG && $DYNAMIC ]]; then brew unlink boost; brew install boost; fi
-
-script:
->>>>>>> c7817612
 
 
 before_script:
