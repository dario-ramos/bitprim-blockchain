/**
 * Copyright (c) 2011-2017 libbitcoin developers (see AUTHORS)
 *
 * This file is part of libbitcoin.
 *
 * This program is free software: you can redistribute it and/or modify
 * it under the terms of the GNU Affero General Public License as published by
 * the Free Software Foundation, either version 3 of the License, or
 * (at your option) any later version.
 *
 * This program is distributed in the hope that it will be useful,
 * but WITHOUT ANY WARRANTY; without even the implied warranty of
 * MERCHANTABILITY or FITNESS FOR A PARTICULAR PURPOSE.  See the
 * GNU Affero General Public License for more details.
 *
 * You should have received a copy of the GNU Affero General Public License
 * along with this program.  If not, see <http://www.gnu.org/licenses/>.
 */
#include <bitcoin/blockchain/validate/validate_input.hpp>

#include <cstdint>
#include <bitcoin/bitcoin.hpp>

#ifdef WITH_CONSENSUS
#include <bitcoin/consensus.hpp>
#endif

namespace libbitcoin {
namespace blockchain {

using namespace bc::chain;
using namespace bc::machine;

#ifdef WITH_CONSENSUS

using namespace bc::consensus;

// TODO: map bc policy flags.
uint32_t validate_input::convert_flags(uint32_t native_forks)
{
    uint32_t flags = verify_flags_none;

    if (script::is_enabled(native_forks, rule_fork::bip16_rule))
        flags |= verify_flags_p2sh;

    if (script::is_enabled(native_forks, rule_fork::bip65_rule))
        flags |= verify_flags_checklocktimeverify;

    if (script::is_enabled(native_forks, rule_fork::bip66_rule))
        flags |= verify_flags_dersig;

    if (script::is_enabled(native_forks, rule_fork::bip112_rule))
        flags |= verify_flags_checksequenceverify;

    return flags;
}

// TODO: map to corresponding bc::error codes.
code validate_input::convert_result(verify_result_type result)
{
    switch (result)
    {
        // Logical true result.
        case verify_result_type::verify_result_eval_true:
            return error::success;

        // Logical false result.
        case verify_result_type::verify_result_eval_false:
            return error::stack_false;

        // Max size errors.
        case verify_result_type::verify_result_script_size:
        case verify_result_type::verify_result_push_size:
        case verify_result_type::verify_result_op_count:
        case verify_result_type::verify_result_stack_size:
        case verify_result_type::verify_result_sig_count:
        case verify_result_type::verify_result_pubkey_count:
            return error::invalid_script;

        // Failed verify operations.
        case verify_result_type::verify_result_verify:
        case verify_result_type::verify_result_equalverify:
        case verify_result_type::verify_result_checkmultisigverify:
        case verify_result_type::verify_result_checksigverify:
        case verify_result_type::verify_result_numequalverify:
            return error::invalid_script;

        // Logical/Format/Canonical errors.
        case verify_result_type::verify_result_bad_opcode:
        case verify_result_type::verify_result_disabled_opcode:
        case verify_result_type::verify_result_invalid_stack_operation:
        case verify_result_type::verify_result_invalid_altstack_operation:
        case verify_result_type::verify_result_unbalanced_conditional:
            return error::invalid_script;

        // Softbranch safeness (should not see).
        case verify_result_type::verify_result_discourage_upgradable_nops:
            return error::operation_failed;

        // BIP62 errors (should not see).
        case verify_result_type::verify_result_sig_hashtype:
        case verify_result_type::verify_result_sig_der:
        case verify_result_type::verify_result_minimaldata:
        case verify_result_type::verify_result_sig_pushonly:
        case verify_result_type::verify_result_sig_high_s:
        case verify_result_type::verify_result_sig_nulldummy:
        case verify_result_type::verify_result_pubkeytype:
        case verify_result_type::verify_result_cleanstack:
            return error::operation_failed;

        // BIP65/BIP112 (shared codes).
        case verify_result_type::verify_result_negative_locktime:
        case verify_result_type::verify_result_unsatisfied_locktime:
            return error::invalid_script;

        // Other errors.
        case verify_result_type::verify_result_op_return:
        case verify_result_type::verify_result_unknown_error:
            return error::invalid_script;

        // Augmention codes for tx deserialization.
        case verify_result_type::verify_result_tx_invalid:
        case verify_result_type::verify_result_tx_size_invalid:
        case verify_result_type::verify_result_tx_input_invalid:
            return error::invalid_script;

        default:
            return error::invalid_script;
    }
}

// TODO: cache transaction wire serialization.
code validate_input::verify_script(const transaction& tx, uint32_t input_index,
<<<<<<< HEAD
    uint32_t branches, bool use_libconsensus, bool bitcoin_cash /* = false */) {

    // if (!use_libconsensus) {
    if ( ! bitcoin_cash) {
        ////// Simulate the inefficiency of calling libconsensus.
        ////BITCOIN_ASSERT(input_index < tx.inputs().size());
        ////const auto& prevout = tx.inputs()[input_index].previous_output().validation;
        ////const auto script_data = prevout.cache.script().to_data(false);
        ////const auto tx_data = tx.to_data();
        ////auto clone = transaction::factory_from_data(tx_data);
        ////const auto input = clone.inputs()[input_index].script();
        ////const auto prevout = script::factory_from_data(script_data, false);
        ////return script::verify(clone, input_index, branches, input, prevout);
        return script::verify(tx, input_index, branches);
    }
=======
    uint32_t forks, bool use_libconsensus)
{
    if (!use_libconsensus)
        return script::verify(tx, input_index, forks);
>>>>>>> 681a2d55

    BITCOIN_ASSERT(input_index < tx.inputs().size());
    const auto& prevout = tx.inputs()[input_index].previous_output().validation;
    const auto script_data = prevout.cache.script().to_data(false);

<<<<<<< HEAD
    // const auto amount = bitcoin_cash ? prevout.cache.value() : 0;
    const auto amount = prevout.cache.value();

    // Wire serialization is cached in support of large numbers of inputs.
    const auto tx_data = tx.to_data();
=======
    const auto tx_data = tx.to_data(true);
>>>>>>> 681a2d55

    // libconsensus
    return convert_result(consensus::verify_script(tx_data.data(),
        tx_data.size(), script_data.data(), script_data.size(), input_index,
<<<<<<< HEAD
        convert_flags(branches), amount));
=======
        convert_flags(forks)));
>>>>>>> 681a2d55
}

#else

code validate_input::verify_script(const transaction& tx,
<<<<<<< HEAD
    uint32_t input_index, uint32_t branches, bool use_libconsensus, bool bitcoin_cash /* = false */) {

    if (use_libconsensus) {
=======
    uint32_t input_index, uint32_t forks, bool use_libconsensus)
{
    if (use_libconsensus)
>>>>>>> 681a2d55
        return error::operation_failed;
    }

    if (bitcoin_cash) {
        return error::operation_failed;
    }

    return script::verify(tx, input_index, forks);
}

#endif

} // namespace blockchain
} // namespace libbitcoin<|MERGE_RESOLUTION|>--- conflicted
+++ resolved
@@ -131,7 +131,6 @@
 
 // TODO: cache transaction wire serialization.
 code validate_input::verify_script(const transaction& tx, uint32_t input_index,
-<<<<<<< HEAD
     uint32_t branches, bool use_libconsensus, bool bitcoin_cash /* = false */) {
 
     // if (!use_libconsensus) {
@@ -147,49 +146,29 @@
         ////return script::verify(clone, input_index, branches, input, prevout);
         return script::verify(tx, input_index, branches);
     }
-=======
-    uint32_t forks, bool use_libconsensus)
-{
-    if (!use_libconsensus)
-        return script::verify(tx, input_index, forks);
->>>>>>> 681a2d55
 
     BITCOIN_ASSERT(input_index < tx.inputs().size());
     const auto& prevout = tx.inputs()[input_index].previous_output().validation;
     const auto script_data = prevout.cache.script().to_data(false);
 
-<<<<<<< HEAD
     // const auto amount = bitcoin_cash ? prevout.cache.value() : 0;
     const auto amount = prevout.cache.value();
 
     // Wire serialization is cached in support of large numbers of inputs.
     const auto tx_data = tx.to_data();
-=======
-    const auto tx_data = tx.to_data(true);
->>>>>>> 681a2d55
 
     // libconsensus
     return convert_result(consensus::verify_script(tx_data.data(),
         tx_data.size(), script_data.data(), script_data.size(), input_index,
-<<<<<<< HEAD
-        convert_flags(branches), amount));
-=======
-        convert_flags(forks)));
->>>>>>> 681a2d55
+        convert_flags(forks), amount));
 }
 
 #else
 
 code validate_input::verify_script(const transaction& tx,
-<<<<<<< HEAD
-    uint32_t input_index, uint32_t branches, bool use_libconsensus, bool bitcoin_cash /* = false */) {
+    uint32_t input_index, uint32_t forks, bool use_libconsensus, bool bitcoin_cash /* = false */) {
 
     if (use_libconsensus) {
-=======
-    uint32_t input_index, uint32_t forks, bool use_libconsensus)
-{
-    if (use_libconsensus)
->>>>>>> 681a2d55
         return error::operation_failed;
     }
 
