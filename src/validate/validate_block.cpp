/**
 * Copyright (c) 2011-2017 libbitcoin developers (see AUTHORS)
 *
 * This file is part of libbitcoin.
 *
 * This program is free software: you can redistribute it and/or modify
 * it under the terms of the GNU Affero General Public License as published by
 * the Free Software Foundation, either version 3 of the License, or
 * (at your option) any later version.
 *
 * This program is distributed in the hope that it will be useful,
 * but WITHOUT ANY WARRANTY; without even the implied warranty of
 * MERCHANTABILITY or FITNESS FOR A PARTICULAR PURPOSE.  See the
 * GNU Affero General Public License for more details.
 *
 * You should have received a copy of the GNU Affero General Public License
 * along with this program.  If not, see <http://www.gnu.org/licenses/>.
 */
#include <bitcoin/blockchain/validate/validate_block.hpp>

#include <algorithm>
#include <cstddef>
#include <cstdint>
#include <functional>
#include <memory>

#include <bitcoin/bitcoin.hpp>
#include <bitcoin/bitcoin/bitcoin_cash_support.hpp>
#include <bitcoin/blockchain/interface/fast_chain.hpp>
#include <bitcoin/blockchain/pools/branch.hpp>
#include <bitcoin/blockchain/settings.hpp>
#include <bitcoin/blockchain/validate/validate_input.hpp>

namespace libbitcoin {
namespace blockchain {

using namespace bc::chain;
using namespace bc::machine;
using namespace std::placeholders;

#define NAME "validate_block"

// Database access is limited to: populator:
// spend: { spender }
// block: { bits, version, timestamp }
// transaction: { exists, height, output }

// If the priority threadpool is shut down when this is running the handlers
// will never be invoked, resulting in a threadpool.join indefinite hang.

validate_block::validate_block(dispatcher& dispatch, const fast_chain& chain,
    const settings& settings, bool relay_transactions)
  : stopped_(true),
    use_libconsensus_(settings.use_libconsensus),
    fast_chain_(chain),
    priority_dispatch_(dispatch),
    block_populator_(dispatch, chain, relay_transactions)
{
}

// Start/stop sequences.
//-----------------------------------------------------------------------------

void validate_block::start()
{
    stopped_ = false;
}

void validate_block::stop()
{
    stopped_ = true;
}

// Check.
//-----------------------------------------------------------------------------
// These checks are context free.

void validate_block::check(block_const_ptr block, result_handler handler) const
{
    // The block hasn't been checked yet.
    if (block->transactions().empty())
    {
        handler(error::success);
        return;
    }

    result_handler complete_handler =
        std::bind(&validate_block::handle_checked,
            this, _1, block, handler);

    // TODO: make configurable for each parallel segment.
    // This one is more efficient with one thread than parallel.
    const auto threads = std::min(size_t(1), priority_dispatch_.size());

    const auto count = block->transactions().size();
    const auto buckets = std::min(threads, count);
    BITCOIN_ASSERT(buckets != 0);

    const auto join_handler = synchronize(std::move(complete_handler), buckets,
        NAME "_check");

    for (size_t bucket = 0; bucket < buckets; ++bucket)
        priority_dispatch_.concurrent(&validate_block::check_block,
            this, block, bucket, buckets, join_handler);
}

void validate_block::check_block(block_const_ptr block, size_t bucket,
    size_t buckets, result_handler handler) const
{
    if (stopped())
    {
        handler(error::service_stopped);
        return;
    }

    const auto& txs = block->transactions();

    // Generate each tx hash (stored in tx cache).
    for (auto tx = bucket; tx < txs.size(); tx = ceiling_add(tx, buckets))
        txs[tx].hash();

    handler(error::success);
}

void validate_block::handle_checked(const code& ec, block_const_ptr block,
    result_handler handler) const
{
    if (ec)
    {
        handler(ec);
        return;
    }

    // Run context free checks, sets time internally.
    handler(block->check());
}

// Accept sequence.
//-----------------------------------------------------------------------------
// These checks require chain state, and block state if not under checkpoint.

void validate_block::accept(branch::const_ptr branch,
    result_handler handler) const
{
    const auto block = branch->top();
    BITCOIN_ASSERT(block);

    // The block has no population timer, so set externally.
    block->validation.start_populate = asio::steady_clock::now();

    // Populate chain state for the next block.
    block->validation.state = fast_chain_.chain_state(branch);

    if (!block->validation.state)
    {
        handler(error::operation_failed);
        return;
    }

    // Populate block state for the top block (others are valid).
    block_populator_.populate(branch,
        std::bind(&validate_block::handle_populated,
            this, _1, block, handler));
}

void validate_block::handle_populated(const code& ec, block_const_ptr block,
    result_handler handler) const
{
    if (stopped())
    {
        handler(error::service_stopped);
        return;
    }

    if (ec)
    {
        handler(ec);
        return;
    }

    // Run contextual block non-tx checks (sets start time).
    const auto error_code = block->accept(false);

    if (error_code)
    {
        handler(error_code);
        return;
    }

    const auto sigops = std::make_shared<atomic_counter>(0);
    const auto state = block->validation.state;
    BITCOIN_ASSERT(state);

    result_handler complete_handler =
        std::bind(&validate_block::handle_accepted,
            this, _1, block, sigops, handler);

    if (state->is_under_checkpoint())
    {
        complete_handler(error::success);
        return;
    }

    const auto count = block->transactions().size();
    const auto bip16 = state->is_enabled(rule_fork::bip16_rule);
    const auto buckets = std::min(priority_dispatch_.size(), count);
    BITCOIN_ASSERT(buckets != 0);

    const auto join_handler = synchronize(std::move(complete_handler), buckets,
        NAME "_accept");

    for (size_t bucket = 0; bucket < buckets; ++bucket)
        priority_dispatch_.concurrent(&validate_block::accept_transactions,
            this, block, bucket, buckets, sigops, bip16, join_handler);
}

void validate_block::accept_transactions(block_const_ptr block, size_t bucket,
    size_t buckets, atomic_counter_ptr sigops, bool bip16,
    result_handler handler) const
{
    if (stopped())
    {
        handler(error::service_stopped);
        return;
    }

    code ec(error::success);
    const auto& state = *block->validation.state;
    const auto& txs = block->transactions();
    const auto count = txs.size();

    // Run contextual tx non-script checks (not in tx order).
    for (auto tx = bucket; tx < count && !ec; tx = ceiling_add(tx, buckets))
    {
        const auto& transaction = txs[tx];
        ec = transaction.accept(state, false);
        *sigops += transaction.signature_operations(bip16);
    }

    handler(ec);
}

void validate_block::handle_accepted(const code& ec, block_const_ptr block,
    atomic_counter_ptr sigops, result_handler handler) const
{
    if (ec)
    {
        handler(ec);
        return;
    }

    const auto exceeded = *sigops > max_block_sigops;
    handler(exceeded ? error::block_embedded_sigop_limit : error::success);
}

// Connect sequence.
//-----------------------------------------------------------------------------
// These checks require chain state, block state and perform script validation.

void validate_block::connect(branch::const_ptr branch,
    result_handler handler) const
{
    const auto block = branch->top();
    BITCOIN_ASSERT(block && block->validation.state);

    // We are reimplementing connect, so must set timer externally.
    block->validation.start_connect = asio::steady_clock::now();

    if (block->validation.state->is_under_checkpoint())
    {
        handler(error::success);
        return;
    }

    const auto non_coinbase_inputs = block->total_inputs(false);

    // Return if there are no non-coinbase inputs to validate.
    if (non_coinbase_inputs == 0)
    {
        handler(error::success);
        return;
    }

    // Reset statistics for each block (treat coinbase as cached).
    hits_ = 0;
    queries_ = 0;

    result_handler complete_handler =
        std::bind(&validate_block::handle_connected,
            this, _1, block, handler);

    const auto threads = priority_dispatch_.size();
    const auto buckets = std::min(threads, non_coinbase_inputs);
    BITCOIN_ASSERT(buckets != 0);

    const auto join_handler = synchronize(std::move(complete_handler), buckets,
        NAME "_validate");

    for (size_t bucket = 0; bucket < buckets; ++bucket)
        priority_dispatch_.concurrent(&validate_block::connect_inputs,
            this, block, bucket, buckets, join_handler);
}

void validate_block::connect_inputs(block_const_ptr block, size_t bucket,
    size_t buckets, result_handler handler) const
{
    BITCOIN_ASSERT(bucket < buckets);
    code ec(error::success);
    const auto forks = block->validation.state->enabled_forks();
    const auto& txs = block->transactions();
    size_t position = 0;

    // Must skip coinbase here as it is already accounted for.
    for (auto tx = txs.begin() + 1; tx != txs.end(); ++tx)
    {
        ++queries_;

        // The tx is pooled with current fork state so outputs are validated.
        if (tx->validation.current)
        {
            ++hits_;
            continue;
        }

        size_t input_index;
        const auto& inputs = tx->inputs();

        for (input_index = 0; input_index < inputs.size();
            ++input_index, ++position)
        {
            if (position % buckets != bucket)
                continue;

            if (stopped())
            {
                handler(error::service_stopped);
                return;
            }

            const auto& prevout = inputs[input_index].previous_output();

            if (!prevout.validation.cache.is_valid())
            {
                ec = error::missing_previous_output;
                break;
            }

            if ((ec = validate_input::verify_script(*tx, input_index, forks, use_libconsensus_, is_bitcoin_cash()))) {
                break;
            }
        }

        if (ec)
        {
            const auto height = block->validation.state->height();
            dump(ec, *tx, input_index, forks, height, use_libconsensus_);
            break;
        }
    }

    handler(ec);
}

// The tx pool cache hit rate.
float validate_block::hit_rate() const
{
    // These values could overflow or divide by zero, but that's okay.
    return queries_ == 0 ? 0.0f : (hits_ * 1.0f / queries_);
}

void validate_block::handle_connected(const code& ec, block_const_ptr block,
    result_handler handler) const
{
    block->validation.cache_efficiency = hit_rate();
    handler(ec);
}

// Utility.
//-----------------------------------------------------------------------------

void validate_block::dump(const code& ec, const transaction& tx,
    uint32_t input_index, uint32_t forks, size_t height, bool use_libconsensus)
{
    const auto& prevout = tx.inputs()[input_index].previous_output();
    const auto script = prevout.validation.cache.script().to_data(false);
    const auto hash = encode_hash(prevout.hash());
    const auto tx_hash = encode_hash(tx.hash());

    LOG_DEBUG(LOG_BLOCKCHAIN)
        << "Verify failed [" << height << "] : " << ec.message() << std::endl
        << " libconsensus : " << use_libconsensus << std::endl
<<<<<<< HEAD
        << " forks        : " << branches << std::endl
=======
        << " forks        : " << forks << std::endl
>>>>>>> 681a2d55
        << " outpoint     : " << hash << ":" << prevout.index() << std::endl
        << " script       : " << encode_base16(script) << std::endl
        << " inpoint      : " << tx_hash << ":" << input_index << std::endl
        << " transaction  : " << encode_base16(tx.to_data(true));
}

} // namespace blockchain
} // namespace libbitcoin<|MERGE_RESOLUTION|>--- conflicted
+++ resolved
@@ -389,11 +389,7 @@
     LOG_DEBUG(LOG_BLOCKCHAIN)
         << "Verify failed [" << height << "] : " << ec.message() << std::endl
         << " libconsensus : " << use_libconsensus << std::endl
-<<<<<<< HEAD
-        << " forks        : " << branches << std::endl
-=======
         << " forks        : " << forks << std::endl
->>>>>>> 681a2d55
         << " outpoint     : " << hash << ":" << prevout.index() << std::endl
         << " script       : " << encode_base16(script) << std::endl
         << " inpoint      : " << tx_hash << ":" << input_index << std::endl
