--- conflicted
+++ resolved
@@ -248,13 +248,8 @@
         return;
     }
 
-<<<<<<< HEAD
-    // TODO: create a simulated validation path that does not lock others.
-    if (top->validation.simulate)
-=======
     // TODO: create a simulated validation path that does not block others.
     if (top_block.simulate)
->>>>>>> 681a2d55
     {
         handler(error::success);
         return;
@@ -308,12 +303,7 @@
     block_const_ptr_list_const_ptr branch,
     block_const_ptr_list_const_ptr original)
 {
-<<<<<<< HEAD
-    // Using invoke slows down catch-up sync and is a deadlock risk, but
-    // relay can create big backlog that can easily bring down the server.
-=======
     // This invokes handlers within the criticial section (deadlock risk).
->>>>>>> 681a2d55
     subscriber_->invoke(error::success, branch_height, branch, original);
 }
 
