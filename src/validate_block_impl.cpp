--- conflicted
+++ resolved
@@ -112,41 +112,6 @@
     return out;
 }
 
-<<<<<<< HEAD
-bool tx_after_fork(size_t tx_height, size_t fork_index)
-{
-    return tx_height > fork_index;
-}
-
-bool validate_block_impl::transaction_exists(const hash_digest& tx_hash) const
-{
-    uint64_t out_height;
-    chain::transaction unused;
-    const auto result = chain_.get_transaction(unused, out_height, tx_hash);
-    if (!result)
-        return false;
-    
-    BITCOIN_ASSERT(out_height <= max_size_t);
-    const auto tx_height = static_cast<size_t>(out_height);
-    return tx_height <= fork_index_;
-}
-
-bool validate_block_impl::is_output_spent(
-    const chain::output_point& outpoint) const
-{
-    return !chain_.contains_outpoint_in_utxo(outpoint);
-    
-    // hash_digest out_hash;
-    // const auto result = chain_.get_outpoint_transaction(out_hash, outpoint);
-    // if (!result)
-    //     return false;
-
-    // // Lookup block height. Is the spend after the fork point?
-    // return transaction_exists(out_hash);
-}
-
-=======
->>>>>>> e8797c7b
 bool validate_block_impl::fetch_transaction(chain::transaction& tx,
     size_t& tx_height, const hash_digest& tx_hash) const
 {
@@ -185,15 +150,31 @@
     return false;
 }
 
+// bool validate_block_impl::is_output_spent(
+//     const chain::output_point& outpoint) const
+// {
+//     return !chain_.contains_outpoint_in_utxo(outpoint);
+    
+//     // hash_digest out_hash;
+//     // const auto result = chain_.get_outpoint_transaction(out_hash, outpoint);
+//     // if (!result)
+//     //     return false;
+
+//     // // Lookup block height. Is the spend after the fork point?
+//     // return transaction_exists(out_hash);
+// }
+
 bool validate_block_impl::is_output_spent(
     const chain::output_point& outpoint) const
 {
-    uint64_t tx_height;
-    hash_digest tx_hash;
-    return
-        chain_.get_outpoint_transaction(tx_hash, outpoint) &&
-        chain_.get_transaction_height(tx_height, tx_hash) &&
-        tx_height <= fork_index_;
+    return !chain_.contains_outpoint_in_utxo(outpoint);
+
+    // uint64_t tx_height;
+    // hash_digest tx_hash;
+    // return
+    //     chain_.get_outpoint_transaction(tx_hash, outpoint) &&
+    //     chain_.get_transaction_height(tx_height, tx_hash) &&
+    //     tx_height <= fork_index_;
 }
 
 bool validate_block_impl::is_output_spent(
