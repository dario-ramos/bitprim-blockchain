/**
 * Copyright (c) 2011-2017 libbitcoin developers (see AUTHORS)
 *
 * This file is part of libbitcoin.
 *
 * This program is free software: you can redistribute it and/or modify
 * it under the terms of the GNU Affero General Public License as published by
 * the Free Software Foundation, either version 3 of the License, or
 * (at your option) any later version.
 *
 * This program is distributed in the hope that it will be useful,
 * but WITHOUT ANY WARRANTY; without even the implied warranty of
 * MERCHANTABILITY or FITNESS FOR A PARTICULAR PURPOSE.  See the
 * GNU Affero General Public License for more details.
 *
 * You should have received a copy of the GNU Affero General Public License
 * along with this program.  If not, see <http://www.gnu.org/licenses/>.
 */
#include <bitcoin/blockchain/interface/block_chain.hpp>

#include <algorithm>
#include <cstddef>
#include <cstdint>
#include <functional>
#include <memory>
#include <string>
#include <utility>
#include <bitcoin/bitcoin.hpp>
#include <bitcoin/database.hpp>
#include <bitcoin/blockchain/settings.hpp>
#include <bitcoin/blockchain/populate/populate_chain_state.hpp>

namespace libbitcoin {
namespace blockchain {

using namespace bc::config;
using namespace bc::message;
using namespace bc::database;
using namespace std::placeholders;

#define NAME "block_chain"

block_chain::block_chain(threadpool& pool,
    const blockchain::settings& chain_settings,
    const database::settings& database_settings, bool relay_transactions)
  : stopped_(true),
    settings_(chain_settings),
    spin_lock_sleep_(asio::milliseconds(1)),
    chain_state_populator_(*this, chain_settings),
    database_(database_settings),
    priority_pool_(thread_ceiling(chain_settings.cores),
        priority(chain_settings.priority)),
    dispatch_(priority_pool_, NAME "_priority"),
    transaction_organizer_(mutex_, dispatch_, pool, *this, chain_settings),
    block_organizer_(mutex_, dispatch_, pool, *this, chain_settings,
        relay_transactions)
{
}

// ============================================================================
// FAST CHAIN
// ============================================================================

// Readers.
// ----------------------------------------------------------------------------

bool block_chain::get_gaps(block_database::heights& out_gaps) const
{
    database_.blocks().gaps(out_gaps);
    return true;
}

bool block_chain::get_block_exists(const hash_digest& block_hash) const
{
    return database_.blocks().get(block_hash);
}

bool block_chain::get_block_hash(hash_digest& out_hash, size_t height) const
{
    const auto result = database_.blocks().get(height);

    if (!result)
        return false;

    out_hash = result.hash();
    return true;
}

bool block_chain::get_branch_work(uint256_t& out_work,
    const uint256_t& maximum, size_t from_height) const
{
    size_t top;
    if (!database_.blocks().top(top))
        return false;

    out_work = 0;
    for (auto height = from_height; height <= top && out_work < maximum;
        ++height)
    {
        const auto result = database_.blocks().get(height);
        if (!result)
            return false;

        out_work += chain::block::proof(result.bits());
    }

    return true;
}

bool block_chain::get_header(chain::header& out_header, size_t height) const
{
    auto result = database_.blocks().get(height);
    if (!result)
        return false;

    out_header = result.header();
    return true;
}

bool block_chain::get_height(size_t& out_height,
    const hash_digest& block_hash) const
{
    auto result = database_.blocks().get(block_hash);
    if (!result)
        return false;

    out_height = result.height();
    return true;
}

bool block_chain::get_bits(uint32_t& out_bits, const size_t& height) const
{
    auto result = database_.blocks().get(height);
    if (!result)
        return false;

    out_bits = result.bits();
    return true;
}

bool block_chain::get_timestamp(uint32_t& out_timestamp,
    const size_t& height) const
{
    auto result = database_.blocks().get(height);
    if (!result)
        return false;

    out_timestamp = result.timestamp();
    return true;
}

bool block_chain::get_version(uint32_t& out_version,
    const size_t& height) const
{
    auto result = database_.blocks().get(height);
    if (!result)
        return false;

    out_version = result.version();
    return true;
}

bool block_chain::get_last_height(size_t& out_height) const
{
    return database_.blocks().top(out_height);
}

bool block_chain::get_output(chain::output& out_output, size_t& out_height,
    bool& out_coinbase, const chain::output_point& outpoint,
    size_t branch_height, bool require_confirmed) const
{
    // This includes a cached value for spender height (or not_spent).
    // Get the highest tx with matching hash, at or below the branch height.
    return database_.transactions().get_output(out_output, out_height,
        out_coinbase, outpoint, branch_height, require_confirmed);
}

bool block_chain::get_is_unspent_transaction(const hash_digest& hash,
    size_t branch_height, bool require_confirmed) const
{
    const auto result = database_.transactions().get(hash, branch_height,
        require_confirmed);

    return result && !result.is_spent(branch_height);
}

bool block_chain::get_transaction_position(size_t& out_height,
    size_t& out_position, const hash_digest& hash,
    bool require_confirmed) const
{
    const auto result = database_.transactions().get(hash, max_size_t,
        require_confirmed);

    if (!result)
        return false;

    out_height = result.height();
    out_position = result.position();
    return true;
}

transaction_ptr block_chain::get_transaction(size_t& out_block_height,
    const hash_digest& hash, bool require_confirmed) const
{
    const auto result = database_.transactions().get(hash, max_size_t,
        require_confirmed);

    if (!result)
        return nullptr;

    out_block_height = result.height();
    return std::make_shared<transaction>(result.transaction());
}

// Writers
// ----------------------------------------------------------------------------

bool block_chain::begin_insert() const
{
    return database_.begin_insert();
}

bool block_chain::end_insert() const
{
    return database_.end_insert();
}

bool block_chain::insert(block_const_ptr block, size_t height)
{
    return database_.insert(*block, height) == error::success;
}

void block_chain::push(transaction_const_ptr tx, dispatcher&,
    result_handler handler)
{
    // Transaction push is currently sequential so dispatch is not used.
    handler(database_.push(*tx, chain_state()->enabled_forks()));
}

void block_chain::reorganize(const checkpoint& fork_point,
    block_const_ptr_list_const_ptr incoming_blocks,
    block_const_ptr_list_ptr outgoing_blocks, dispatcher& dispatch,
    result_handler handler)
{
    if (incoming_blocks->empty())
    {
        handler(error::operation_failed);
        return;
    }

    const auto complete =
        std::bind(&block_chain::handle_reorganize,
            this, _1, incoming_blocks->front(), handler);

    database_.reorganize(fork_point, incoming_blocks, outgoing_blocks,
        dispatch, complete);
}

void block_chain::handle_reorganize(const code& ec, block_const_ptr block,
    result_handler handler)
{
    if (!ec)
        set_chain_state(block->validation.state);

    handler(ec);
}

// Properties.
// ----------------------------------------------------------------------------

// For tx validator, call only from inside validate critical section.
chain::chain_state::ptr block_chain::chain_state() const
{
    // Critical Section
    ///////////////////////////////////////////////////////////////////////////
    shared_lock lock(pool_state_mutex_);

    // Initialized on start and updated after each successful organization.
    return pool_state_;
    ///////////////////////////////////////////////////////////////////////////
}

// For block validator, call only from inside validate critical section.
chain::chain_state::ptr block_chain::chain_state(
    branch::const_ptr branch) const
{
    // Promote from cache if branch is same height as pool (most typical).
    // Generate from branch/store if the promotion is not successful.
    // If the organize is successful pool state will be updated accordingly.
    return chain_state_populator_.populate(chain_state(), branch);
}

// private.
code block_chain::set_chain_state(chain::chain_state::ptr previous)
{
    // Critical Section
    ///////////////////////////////////////////////////////////////////////////
    unique_lock lock(pool_state_mutex_);

    pool_state_ = chain_state_populator_.populate(previous);
    return pool_state_ ? error::success : error::operation_failed;
    ///////////////////////////////////////////////////////////////////////////
}

// ============================================================================
// SAFE CHAIN
// ============================================================================

// Startup and shutdown.
// ----------------------------------------------------------------------------

bool block_chain::start()
{
    stopped_ = false;

    if (!database_.open())
        return false;

    // Initialize chain state after database start but before organizers.
    pool_state_ = chain_state_populator_.populate();

    return pool_state_ && transaction_organizer_.start() &&
        block_organizer_.start();
}

bool block_chain::stop()
{
    stopped_ = true;

    // Critical Section
    ///////////////////////////////////////////////////////////////////////////
    unique_lock lock(mutex_);

    // This cannot call organize or stop (lock safe).
    auto result = transaction_organizer_.stop() && block_organizer_.stop();

    // The priority pool must not be stopped while organizing.
    priority_pool_.shutdown();
    return result;
    ///////////////////////////////////////////////////////////////////////////
}

// Close is idempotent and thread safe.
// Optional as the blockchain will close on destruct.
bool block_chain::close()
{
    const auto result = stop();
    priority_pool_.join();
    return result && database_.close();
}

block_chain::~block_chain()
{
    close();
}

// Queries.
// ----------------------------------------------------------------------------

<<<<<<< HEAD
void block_chain::fetch_block(size_t height,
    block_fetch_handler handler) const
=======
void block_chain::fetch_block(size_t height, block_fetch_handler handler) const
>>>>>>> c7817612
{
    if (stopped())
    {
        handler(error::service_stopped, nullptr, 0);
        return;
    }

    const auto do_fetch = [&](size_t slock)
    {
        const auto block_result = database_.blocks().get(height);

        if (!block_result)
            return finish_read(slock, handler, error::not_found, nullptr, 0);

        const auto high = block_result.height();
        const auto count = block_result.transaction_count();
        transaction::list transactions;
        transactions.reserve(count);

        for (size_t position = 0; position < count; ++position)
        {
            const auto tx_result = database_.transactions().get(
                block_result.transaction_hash(position), max_size_t, true);

            if (!tx_result)
                return finish_read(slock, handler, error::operation_failed,
                nullptr, 0);

            BITCOIN_ASSERT(tx_result.height() == high);
            BITCOIN_ASSERT(tx_result.position() == position);
            transactions.emplace_back(tx_result.transaction());
        }

        const auto block = std::make_shared<message::block>(
            block_result.header(), std::move(transactions));
        return finish_read(slock, handler, error::success, block, high);
    };
    read_serial(do_fetch);
}

void block_chain::fetch_block(const hash_digest& hash,
    block_fetch_handler handler) const
{
    if (stopped())
    {
        handler(error::service_stopped, nullptr, 0);
        return;
    }

    const auto do_fetch = [&](size_t slock)
    {
        const auto block_result = database_.blocks().get(hash);

        if (!block_result)
            return finish_read(slock, handler, error::not_found, nullptr, 0);

        const auto high = block_result.height();
        const auto count = block_result.transaction_count();
        transaction::list transactions;
        transactions.reserve(count);

        for (size_t position = 0; position < count; ++position)
        {
            const auto tx_result = database_.transactions().get(
                block_result.transaction_hash(position), max_size_t, true);

            if (!tx_result)
                return finish_read(slock, handler, error::operation_failed,
                    nullptr, 0);

            BITCOIN_ASSERT(tx_result.height() == high);
            BITCOIN_ASSERT(tx_result.position() == position);
            transactions.emplace_back(tx_result.transaction());
        }

        const auto block = std::make_shared<message::block>(
            block_result.header(), std::move(transactions));
        return finish_read(slock, handler, error::success, block, high);
    };
    read_serial(do_fetch);
}

void block_chain::fetch_block_header(size_t height,
    block_header_fetch_handler handler) const
{
    if (stopped())
    {
        handler(error::service_stopped, nullptr, 0);
        return;
    }

    const auto do_fetch = [&](size_t slock)
    {
        const auto result = database_.blocks().get(height);

        if (!result)
            return finish_read(slock, handler, error::not_found, nullptr, 0);

        const auto header = std::make_shared<message::header>(result.header());

        return finish_read(slock, handler, error::success, header,
            result.height());
    };
    read_serial(do_fetch);
}

void block_chain::fetch_block_header(const hash_digest& hash,
    block_header_fetch_handler handler) const
{
    if (stopped())
    {
        handler(error::service_stopped, nullptr, 0);
        return;
    }

    const auto do_fetch = [&](size_t slock)
    {
        const auto result = database_.blocks().get(hash);

        if (!result)
            return finish_read(slock, handler, error::not_found, nullptr, 0);

        const auto header = std::make_shared<message::header>(result.header());

        return finish_read(slock, handler, error::success, header,
            result.height());
    };
    read_serial(do_fetch);
}

void block_chain::fetch_merkle_block(size_t height,
<<<<<<< HEAD
    transaction_hashes_fetch_handler handler) const
=======
    merkle_block_fetch_handler handler) const
>>>>>>> c7817612
{
    if (stopped())
    {
        handler(error::service_stopped, nullptr, 0);
        return;
    }

    const auto do_fetch = [&](size_t slock)
    {
        const auto result = database_.blocks().get(height);

        if (!result)
            return finish_read(slock, handler, error::not_found, nullptr, 0);

        const auto merkle = std::make_shared<merkle_block>(result.header(),
            result.transaction_count(), to_hashes(result), data_chunk{});

        return finish_read(slock, handler, error::success, merkle,
            result.height());
    };
    read_serial(do_fetch);
}

void block_chain::fetch_merkle_block(const hash_digest& hash,
    merkle_block_fetch_handler handler) const
{
    if (stopped())
    {
        handler(error::service_stopped, nullptr, 0);
        return;
    }

    const auto do_fetch = [&](size_t slock)
    {
        const auto result = database_.blocks().get(hash);

        if (!result)
            return finish_read(slock, handler, error::not_found, nullptr, 0);

        const auto merkle = std::make_shared<merkle_block>(result.header(),
            result.transaction_count(), to_hashes(result), data_chunk{});

        return finish_read(slock, handler, error::success, merkle,
            result.height());
    };
    read_serial(do_fetch);
}

void block_chain::fetch_compact_block(size_t height,
    compact_block_fetch_handler handler) const
{
    // TODO: implement compact blocks.
    handler(error::not_implemented, {}, 0);
}

void block_chain::fetch_compact_block(const hash_digest& hash,
    compact_block_fetch_handler handler) const
{
    // TODO: implement compact blocks.
    handler(error::not_implemented, {}, 0);
}

void block_chain::fetch_block_height(const hash_digest& hash,
    block_height_fetch_handler handler) const
{
    if (stopped())
    {
        handler(error::service_stopped, {});
        return;
    }

    const auto do_fetch = [&](size_t slock)
    {
        const auto result = database_.blocks().get(hash);
        return result ?
            finish_read(slock, handler, error::success, result.height()) :
            finish_read(slock, handler, error::not_found, 0);
    };
    read_serial(do_fetch);
}

void block_chain::fetch_last_height(last_height_fetch_handler handler) const
{
    if (stopped())
    {
        handler(error::service_stopped, {});
        return;
    }

    const auto do_fetch = [&](size_t slock)
    {
        size_t last_height;
        return database_.blocks().top(last_height) ?
            finish_read(slock, handler, error::success, last_height) :
            finish_read(slock, handler, error::not_found, 0);
    };
    read_serial(do_fetch);
}

void block_chain::fetch_transaction(const hash_digest& hash,
    bool require_confirmed, transaction_fetch_handler handler) const
{
    if (stopped())
    {
        handler(error::service_stopped, nullptr, 0, 0);
        return;
    }

    const auto do_fetch = [&](size_t slock)
    {
        const auto result = database_.transactions().get(hash, max_size_t,
            require_confirmed);

        if (!result)
            return finish_read(slock, handler, error::not_found, nullptr, 0, 0);

        const auto tx = std::make_shared<transaction>(result.transaction());
        return finish_read(slock, handler, error::success, tx, result.height(),
            result.position());
    };
    read_serial(do_fetch);
}

// This is only used for the server API, need to document sentinel/forks.
// This is same as fetch_transaction but skips the tx payload.
void block_chain::fetch_transaction_position(const hash_digest& hash,
    bool require_confirmed, transaction_index_fetch_handler handler) const
{
    if (stopped())
    {
        handler(error::service_stopped, 0, 0);
        return;
    }

    const auto do_fetch = [&](size_t slock)
    {
        auto result = database_.transactions().get(hash, max_size_t,
            require_confirmed);

        return result ?
            finish_read(slock, handler, error::success, result.position(),
                result.height()) :
            finish_read(slock, handler, error::not_found, 0, 0);
    };
    read_serial(do_fetch);
}

void block_chain::fetch_output(const chain::output_point& outpoint,
    bool require_confirmed, output_fetch_handler handler) const
{
    if (stopped())
    {
        handler(error::service_stopped, {});
        return;
    }

    const auto do_fetch = [&](size_t slock)
    {
        const auto result = database_.transactions().get(outpoint.hash(),
            max_size_t, require_confirmed);

        if (!result)
            return finish_read(slock, handler, error::not_found,
                chain::output{});

        const auto output = result.output(outpoint.index());
        const auto ec = output.is_valid() ? error::success : error::not_found;
        return finish_read(slock, handler, ec, std::move(output));
    };
    read_serial(do_fetch);
}

void block_chain::fetch_spend(const chain::output_point& outpoint,
    spend_fetch_handler handler) const
{
    if (stopped())
    {
        handler(error::service_stopped, {});
        return;
    }

    // const auto do_fetch = [&](size_t slock)
    // {
    //     const auto point = database_.spends().get(outpoint);
    //     return point.hash() != null_hash ?
    //         finish_read(slock, handler, error::success, point) :
    //         finish_read(slock, handler, error::not_found, point);
    // };
    // read_serial(do_fetch);
}

void block_chain::fetch_history(const wallet::payment_address& address,
    size_t limit, size_t from_height, history_fetch_handler handler) const
{
    if (stopped())
    {
        handler(error::service_stopped, {});
        return;
    }

    const auto do_fetch = [&](size_t slock)
    {
        return finish_read(slock, handler, error::success,
            database_.history().get(address.hash(), limit, from_height));
    };
    read_serial(do_fetch);
}

void block_chain::fetch_stealth(const binary& filter, size_t from_height,
    stealth_fetch_handler handler) const
{
    if (stopped())
    {
        handler(error::service_stopped, {});
        return;
    }

    const auto do_fetch = [&](size_t slock)
    {
        return finish_read(slock, handler, error::success,
            database_.stealth().scan(filter, from_height));
    };
    read_serial(do_fetch);
}

// This may generally execute 29+ queries.
void block_chain::fetch_block_locator(const block::indexes& heights,
    block_locator_fetch_handler handler) const
{
    if (stopped())
    {
        handler(error::service_stopped, nullptr);
        return;
    }

    const auto do_fetch = [&](size_t slock)
    {
        size_t top;
        code ec(error::operation_failed);

        if (!database_.blocks().top(top))
            return finish_read(slock, handler, ec, nullptr);

        // Caller can cast down to get_blocks.
        auto get_headers = std::make_shared<message::get_headers>();
        auto& hashes = get_headers->start_hashes();
        hashes.reserve(heights.size());
        ec = error::success;

        for (const auto height: heights)
        {
            const auto result = database_.blocks().get(height);

            if (!result)
            {
                ec = error::not_found;
                hashes.clear();
                break;
            }

            hashes.push_back(result.header().hash());
        }

        hashes.shrink_to_fit();
        return finish_read(slock, handler, ec, get_headers);
    };
    read_serial(do_fetch);
}

// This may execute over 500 queries.
void block_chain::fetch_locator_block_hashes(get_blocks_const_ptr locator,
    const hash_digest& threshold, size_t limit,
    inventory_fetch_handler handler) const
{
    if (stopped())
    {
        handler(error::service_stopped, nullptr);
        return;
    }

    // This is based on the idea that looking up by block hash to get heights
    // will be much faster than hashing each retrieved block to test for stop.
    const auto do_fetch = [&](size_t slock)
    {
        // Find the first block height.
        // If no start block is on our chain we start with block 0.
        size_t start = 0;
        for (const auto& hash: locator->start_hashes())
        {
            const auto result = database_.blocks().get(hash);
            if (result)
            {
                start = result.height();
                break;
            }
        }

        // Find the stop block height.
        // The maximum stop block is 501 blocks after start (to return 500).
        const auto begin = safe_add(start, size_t(1));
        auto stop = safe_add(begin, limit);

        if (locator->stop_hash() != null_hash)
        {
            // If the stop block is not on chain we treat it as a null stop.
            const auto stop_result = database_.blocks().get(locator->stop_hash());
            if (stop_result)
                stop = std::min(stop_result.height(), stop);
        }

        // Find the threshold block height.
        // If the threshold is above the start it becomes the new start.
        if (threshold != null_hash)
        {
            const auto start_result = database_.blocks().get(threshold);
            if (start_result)
                start = std::max(start_result.height(), start);
        }

        auto hashes = std::make_shared<inventory>();
        const auto size = floor_subtract(stop, begin);
        hashes->inventories().reserve(size);

        // Build the hash list until we hit last or the blockchain top.
        for (auto index = begin; index < stop; ++index)
        {
            const auto result = database_.blocks().get(index);

            // If not found then we are at our top.
            if (!result)
                break;

            const auto& header = result.header();
            static const auto id = inventory::type_id::block;
            hashes->inventories().push_back({ id, header.hash() });
        }

        hashes->inventories().shrink_to_fit();
        return finish_read(slock, handler, error::success, hashes);
    };
    read_serial(do_fetch);
}

// This may execute over 2000 queries.
void block_chain::fetch_locator_block_headers(get_headers_const_ptr locator,
    const hash_digest& threshold, size_t limit,
    locator_block_headers_fetch_handler handler) const
{
    if (stopped())
    {
        handler(error::service_stopped, {});
        return;
    }

    // This is based on the idea that looking up by block hash to get heights
    // will be much faster than hashing each retrieved block to test for stop.
    const auto do_fetch = [&](size_t slock)
    {
        // TODO: consolidate this portion with fetch_locator_block_hashes.
        //---------------------------------------------------------------------
        // Find the first block height.
        // If no start block is on our chain we start with block 0.
        size_t start = 0;
        for (const auto& hash: locator->start_hashes())
        {
            const auto result = database_.blocks().get(hash);
            if (result)
            {
                start = result.height();
                break;
            }
        }

        // Find the stop block height.
        // The maximum stop block is 501 blocks after start (to return 500).
        const auto begin = safe_add(start, size_t(1));
        auto stop = safe_add(begin, limit);

        if (locator->stop_hash() != null_hash)
        {
            // If the stop block is not on chain we treat it as a null stop.
            const auto stop_result = database_.blocks().get(
                locator->stop_hash());

            if (stop_result)
                stop = std::min(stop_result.height(), stop);
        }

        // Find the threshold block height.
        // If the threshold is above the start it becomes the new start.
        if (threshold != null_hash)
        {
            const auto start_result = database_.blocks().get(threshold);
            if (start_result)
                start = std::max(start_result.height(), start);
        }

        //---------------------------------------------------------------------

        const auto headers = std::make_shared<message::headers>();
        const auto size = floor_subtract(stop, begin);
        headers->elements().reserve(size);

        // Build the hash list until we hit last or the blockchain top.
        for (auto index = begin; index < stop; ++index)
        {
            const auto result = database_.blocks().get(index);

            // If not found then we are at our top.
            if (!result)
                break;

            headers->elements().push_back(result.header());
        }

        headers->elements().shrink_to_fit();
        return finish_read(slock, handler, error::success, headers);
    };
    read_serial(do_fetch);
}

// Transaction Pool.
//-----------------------------------------------------------------------------

// Same as fetch_mempool but also optimized for maximum possible block fee as
// limited by total bytes and signature operations.
void block_chain::fetch_template(merkle_block_fetch_handler handler) const
{
    transaction_organizer_.fetch_template(handler);
}

// Fetch a set of currently-valid unconfirmed txs in dependency order.
// All txs satisfy the fee minimum and are valid at the next chain state.
// The set of blocks is limited in count to size. The set may have internal
// dependencies but all inputs must be satisfied at the current height.
void block_chain::fetch_mempool(size_t count_limit, uint64_t minimum_fee,
    inventory_fetch_handler handler) const
{
    transaction_organizer_.fetch_mempool(count_limit, handler);
}

// Filters.
//-----------------------------------------------------------------------------

// This may execute up to 500 queries.
// This filters against the block pool and then the block chain.
void block_chain::filter_blocks(get_data_ptr message,
    result_handler handler) const
{
    if (stopped())
    {
        handler(error::service_stopped);
        return;
    }

    const auto do_fetch = [this, message, handler](size_t slock)
    {
        block_organizer_.filter(message);

        auto& inventories = message->inventories();
        const auto& blocks = database_.blocks();

        for (auto it = inventories.begin(); it != inventories.end();)
            if (it->is_block_type() && blocks.get(it->hash()))
                it = inventories.erase(it);
            else
                ++it;


        return finish_read(slock, handler, error::success);
    };
    read_serial(do_fetch);
}

// This filters against all transactions (confirmed and unconfirmed).
void block_chain::filter_transactions(get_data_ptr message,
    result_handler handler) const
{
    if (stopped())
    {
        handler(error::service_stopped);
        return;
    }

    const auto do_fetch = [this, message, handler](size_t slock)
    {
        auto& inventories = message->inventories();
        const auto& transactions = database_.transactions();

        for (auto it = inventories.begin(); it != inventories.end();)
        {
            if (it->is_transaction_type() &&
                get_is_unspent_transaction(it->hash(), max_size_t, false))
                it = inventories.erase(it);
            else
                ++it;
        }

        return finish_read(slock, handler, error::success);
    };
    read_serial(do_fetch);
}

// Subscribers.
//-----------------------------------------------------------------------------

void block_chain::subscribe_reorganize(reorganize_handler&& handler)
{
    // Pass this through to the organizer, which issues the notifications.
    block_organizer_.subscribe_reorganize(std::move(handler));
}

void block_chain::subscribe_transaction(transaction_handler&& handler)
{
    // Pass this through to the tx pool, which issues the notifications.
    transaction_organizer_.subscribe_transaction(std::move(handler));
}

// Organizers.
//-----------------------------------------------------------------------------

void block_chain::organize(block_const_ptr block, result_handler handler)
{
    // This cannot call organize or stop (lock safe).
    block_organizer_.organize(block, handler);
}

void block_chain::organize(transaction_const_ptr tx, result_handler handler)
{
    // This cannot call organize or stop (lock safe).
    transaction_organizer_.organize(tx, handler);
}

// Properties (thread safe).
// ----------------------------------------------------------------------------

const settings& block_chain::chain_settings() const
{
    return settings_;
}

// protected
bool block_chain::stopped() const
{
    return stopped_;
}

// Locking helpers.
// ----------------------------------------------------------------------------
// private

template <typename Reader>
void block_chain::read_serial(const Reader& reader) const
{
    while (true)
    {
        // Get a read handle.
        const auto sequence = database_.begin_read();

        // If read handle indicates write or reader finishes false, wait.
        if (!database_.is_write_locked(sequence) && reader(sequence))
            break;

        // Sleep while waiting for write to complete.
        std::this_thread::sleep_for(spin_lock_sleep_);
    }
}

template <typename Handler, typename... Args>
bool block_chain::finish_read(handle sequence, Handler handler,
    Args... args) const
{
    // If the read sequence was interrupted by a write, return false (wait).
    if (!database_.is_read_valid(sequence))
        return false;

    // Handle the read (done).
    // To forward args we would need to use std::bind here, but not necessary
    // because all parameterizations use smart pointers or integral types.
    handler(args...);
    return true;
}

// Utilities.
//-----------------------------------------------------------------------------
// private

hash_list block_chain::to_hashes(const block_result& result)
{
    const auto count = result.transaction_count();
    hash_list hashes;
    hashes.reserve(count);

    for (size_t position = 0; position < count; ++position)
        hashes.push_back(result.transaction_hash(position));

    return hashes;
}

} // namespace blockchain
} // namespace libbitcoin<|MERGE_RESOLUTION|>--- conflicted
+++ resolved
@@ -357,12 +357,7 @@
 // Queries.
 // ----------------------------------------------------------------------------
 
-<<<<<<< HEAD
-void block_chain::fetch_block(size_t height,
-    block_fetch_handler handler) const
-=======
 void block_chain::fetch_block(size_t height, block_fetch_handler handler) const
->>>>>>> c7817612
 {
     if (stopped())
     {
@@ -493,12 +488,8 @@
     read_serial(do_fetch);
 }
 
-void block_chain::fetch_merkle_block(size_t height,
-<<<<<<< HEAD
-    transaction_hashes_fetch_handler handler) const
-=======
-    merkle_block_fetch_handler handler) const
->>>>>>> c7817612
+// void block_chain::fetch_merkle_block(size_t height, transaction_hashes_fetch_handler handler) const
+void block_chain::fetch_merkle_block(size_t height, merkle_block_fetch_handler handler) const
 {
     if (stopped())
     {
