/**
 * Copyright (c) 2011-2017 libbitcoin developers (see AUTHORS)
 *
 * This file is part of libbitcoin.
 *
 * This program is free software: you can redistribute it and/or modify
 * it under the terms of the GNU Affero General Public License as published by
 * the Free Software Foundation, either version 3 of the License, or
 * (at your option) any later version.
 *
 * This program is distributed in the hope that it will be useful,
 * but WITHOUT ANY WARRANTY; without even the implied warranty of
 * MERCHANTABILITY or FITNESS FOR A PARTICULAR PURPOSE.  See the
 * GNU Affero General Public License for more details.
 *
 * You should have received a copy of the GNU Affero General Public License
 * along with this program.  If not, see <http://www.gnu.org/licenses/>.
 */
#ifndef LIBBITCOIN_BLOCKCHAIN_SETTINGS_HPP
#define LIBBITCOIN_BLOCKCHAIN_SETTINGS_HPP

#include <cstdint>
#include <boost/filesystem.hpp>
#include <bitcoin/bitcoin.hpp>
#include <bitcoin/bitcoin/config/endpoint.hpp>
#include <bitcoin/blockchain/define.hpp>

namespace libbitcoin {
namespace blockchain {

/// Common database configuration settings, properties not thread safe.
class BCB_API settings
{
public:
    settings();
    settings(config::settings context);

    /// Fork flags combiner.
    uint32_t enabled_forks() const;

    /// Properties.
    uint32_t cores;
    bool priority;
    bool use_libconsensus;
    bool reject_conflicts;
    float minimum_byte_fee_satoshis;
    uint32_t reorganization_limit;
    uint32_t block_version;
    config::checkpoint::list checkpoints;
<<<<<<< HEAD
    config::endpoint replier;
=======
    bool easy_blocks;
    bool bip16;
    bool bip30;
    bool bip34;
    bool bip66;
    bool bip65;
    bool allow_collisions;
    bool bip90;
>>>>>>> c7817612
};

} // namespace blockchain
} // namespace libbitcoin

#endif<|MERGE_RESOLUTION|>--- conflicted
+++ resolved
@@ -47,9 +47,6 @@
     uint32_t reorganization_limit;
     uint32_t block_version;
     config::checkpoint::list checkpoints;
-<<<<<<< HEAD
-    config::endpoint replier;
-=======
     bool easy_blocks;
     bool bip16;
     bool bip30;
@@ -58,7 +55,7 @@
     bool bip65;
     bool allow_collisions;
     bool bip90;
->>>>>>> c7817612
+    config::endpoint replier;
 };
 
 } // namespace blockchain
