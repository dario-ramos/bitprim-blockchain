/**
 * Copyright (c) 2011-2017 libbitcoin developers (see AUTHORS)
 *
 * This file is part of libbitcoin.
 *
 * This program is free software: you can redistribute it and/or modify
 * it under the terms of the GNU Affero General Public License as published by
 * the Free Software Foundation, either version 3 of the License, or
 * (at your option) any later version.
 *
 * This program is distributed in the hope that it will be useful,
 * but WITHOUT ANY WARRANTY; without even the implied warranty of
 * MERCHANTABILITY or FITNESS FOR A PARTICULAR PURPOSE.  See the
 * GNU Affero General Public License for more details.
 *
 * You should have received a copy of the GNU Affero General Public License
 * along with this program.  If not, see <http://www.gnu.org/licenses/>.
 */
#ifndef LIBBITCOIN_BLOCKCHAIN_SETTINGS_HPP
#define LIBBITCOIN_BLOCKCHAIN_SETTINGS_HPP

#include <cstdint>
#include <boost/filesystem.hpp>
#include <bitcoin/bitcoin.hpp>
#include <bitcoin/bitcoin/config/endpoint.hpp>
#include <bitcoin/blockchain/define.hpp>

namespace libbitcoin {
namespace blockchain {

/// Common blockchain configuration settings, properties not thread safe.
class BCB_API settings
{
public:
    settings();
    settings(config::settings context);

    /// Fork flags combiner.
    uint32_t enabled_forks() const;

    /// Properties.
    uint32_t cores;
    bool priority;
    bool use_libconsensus;
    float byte_fee_satoshis;
    float sigop_fee_satoshis;
    uint64_t minimum_output_satoshis;
    uint32_t notify_limit_hours;
    uint32_t reorganization_limit;
    config::checkpoint::list checkpoints;
    bool allow_collisions;
    bool easy_blocks;
    bool bip16;
    bool bip30;
    bool bip34;
    bool bip66;
    bool bip65;
    bool bip90;
<<<<<<< HEAD
    config::endpoint replier;
=======
    bool bip68;
    bool bip112;
    bool bip113;
>>>>>>> 681a2d55
};

} // namespace blockchain
} // namespace libbitcoin

#endif<|MERGE_RESOLUTION|>--- conflicted
+++ resolved
@@ -56,13 +56,10 @@
     bool bip66;
     bool bip65;
     bool bip90;
-<<<<<<< HEAD
     config::endpoint replier;
-=======
     bool bip68;
     bool bip112;
     bool bip113;
->>>>>>> 681a2d55
 };
 
 } // namespace blockchain
