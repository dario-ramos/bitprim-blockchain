--- conflicted
+++ resolved
@@ -168,37 +168,27 @@
     // Thread safe.
 
     /// fetch a block by height.
-<<<<<<< HEAD
-    virtual void fetch_block(size_t height,
-        block_fetch_handler handler) const;
-=======
+    // virtual      // OLD previo a merge de Feb2017
     void fetch_block(size_t height, block_fetch_handler handler) const;
->>>>>>> c7817612
 
     /// fetch a block by hash.
     void fetch_block(const hash_digest& hash,
         block_fetch_handler handler) const;
 
     /// fetch block header by height.
-<<<<<<< HEAD
-    virtual void fetch_block_header(size_t height,
-=======
-    void fetch_block_header(size_t height,
->>>>>>> c7817612
-        block_header_fetch_handler handler) const;
+    // virtual      // OLD previo a merge de Feb2017 
+    void fetch_block_header(size_t height, block_header_fetch_handler handler) const;
+
 
     /// fetch block header by hash.
     void fetch_block_header(const hash_digest& hash,
         block_header_fetch_handler handler) const;
 
     /// fetch hashes of transactions for a block, by block height.
-<<<<<<< HEAD
-    virtual void fetch_merkle_block(size_t height,
-        transaction_hashes_fetch_handler handler) const;
-=======
-    void fetch_merkle_block(size_t height,
-        merkle_block_fetch_handler handler) const;
->>>>>>> c7817612
+    // OLD previo a merge de Feb2017 
+    // virtual 
+    // void fetch_merkle_block(size_t height, transaction_hashes_fetch_handler handler) const;
+    void fetch_merkle_block(size_t height, merkle_block_fetch_handler handler) const;
 
     /// fetch hashes of transactions for a block, by block hash.
     void fetch_merkle_block(const hash_digest& hash,
@@ -344,9 +334,6 @@
     asio::duration spin_lock_sleep_;
     const populate_chain_state chain_state_populator_;
     database::data_base database_;
-<<<<<<< HEAD
-#endif
-=======
 
     // This is protected by mutex.
     chain::chain_state::ptr pool_state_;
@@ -358,7 +345,7 @@
     mutable dispatcher dispatch_;
     transaction_organizer transaction_organizer_;
     block_organizer block_organizer_;
->>>>>>> c7817612
+#endif
 };
 
 } // namespace blockchain
