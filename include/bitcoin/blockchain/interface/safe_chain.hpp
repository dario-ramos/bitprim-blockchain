/**
 * Copyright (c) 2011-2017 libbitcoin developers (see AUTHORS)
 *
 * This file is part of libbitcoin.
 *
 * This program is free software: you can redistribute it and/or modify
 * it under the terms of the GNU Affero General Public License as published by
 * the Free Software Foundation, either version 3 of the License, or
 * (at your option) any later version.
 *
 * This program is distributed in the hope that it will be useful,
 * but WITHOUT ANY WARRANTY; without even the implied warranty of
 * MERCHANTABILITY or FITNESS FOR A PARTICULAR PURPOSE.  See the
 * GNU Affero General Public License for more details.
 *
 * You should have received a copy of the GNU Affero General Public License
 * along with this program.  If not, see <http://www.gnu.org/licenses/>.
 */
#ifndef LIBBITCOIN_BLOCKCHAIN_SAFE_CHAIN_HPP
#define LIBBITCOIN_BLOCKCHAIN_SAFE_CHAIN_HPP

#include <cstddef>
#include <cstdint>
#include <functional>
#include <memory>
#include <vector>
#include <bitcoin/bitcoin.hpp>
#include <bitcoin/blockchain/define.hpp>

namespace libbitcoin {
namespace blockchain {

/// This interface is thread safe.
/// A high level interface for encapsulation of the blockchain database.
/// Implementations are expected to be thread safe.
class BCB_API safe_chain
{
public:
    typedef handle0 result_handler;

    /// Object fetch handlers.
    typedef handle1<size_t> last_height_fetch_handler;
    typedef handle1<size_t> block_height_fetch_handler;
    typedef handle1<chain::output> output_fetch_handler;
    typedef handle1<chain::input_point> spend_fetch_handler;
    typedef handle1<chain::history_compact::list> history_fetch_handler;
    typedef handle1<chain::stealth_compact::list> stealth_fetch_handler;
    typedef handle2<size_t, size_t> transaction_index_fetch_handler;

    // Smart pointer parameters must not be passed by reference.
    typedef std::function<void(const code&, block_ptr, size_t)>
        block_fetch_handler;
    typedef std::function<void(const code&, merkle_block_ptr, size_t)>
        merkle_block_fetch_handler;
    typedef std::function<void(const code&, compact_block_ptr, size_t)>
        compact_block_fetch_handler;
    typedef std::function<void(const code&, header_ptr, size_t)>
        block_header_fetch_handler;
    typedef std::function<void(const code&, transaction_ptr, size_t, size_t)>
        transaction_fetch_handler;
    typedef std::function<void(const code&, headers_ptr)>
        locator_block_headers_fetch_handler;
    typedef std::function<void(const code&, get_headers_ptr)>
        block_locator_fetch_handler;
    typedef std::function<void(const code&, inventory_ptr)>
        inventory_fetch_handler;

    /// Subscription handlers.
    typedef std::function<bool(code, size_t, block_const_ptr_list_const_ptr,
        block_const_ptr_list_const_ptr)> reorganize_handler;
    typedef std::function<bool(code, transaction_const_ptr)>
        transaction_handler;

    // Startup and shutdown.
    // ------------------------------------------------------------------------

    virtual bool start() = 0;
    virtual bool stop() = 0;
    virtual bool close() = 0;

    // Queries.
    // ------------------------------------------------------------------------

    virtual void fetch_block(size_t height,
        block_fetch_handler handler) const = 0;

    virtual void fetch_block(const hash_digest& hash,
        block_fetch_handler handler) const = 0;

    virtual void fetch_block_header(size_t height,
        block_header_fetch_handler handler) const = 0;

    virtual void fetch_block_header(const hash_digest& hash,
        block_header_fetch_handler handler) const = 0;

    virtual void fetch_merkle_block(size_t height,
<<<<<<< HEAD
        transaction_hashes_fetch_handler handler) const = 0;
=======
        merkle_block_fetch_handler handler) const = 0;
>>>>>>> c7817612

    virtual void fetch_merkle_block(const hash_digest& hash,
        merkle_block_fetch_handler handler) const = 0;

    virtual void fetch_compact_block(size_t height,
        compact_block_fetch_handler handler) const = 0;

    virtual void fetch_compact_block(const hash_digest& hash,
        compact_block_fetch_handler handler) const = 0;

    virtual void fetch_block_height(const hash_digest& hash,
        block_height_fetch_handler handler) const = 0;

    virtual void fetch_last_height(
        last_height_fetch_handler handler) const = 0;

    virtual void fetch_transaction(const hash_digest& hash,
        bool require_confirmed, transaction_fetch_handler handler) const = 0;

    virtual void fetch_transaction_position(const hash_digest& hash,
        bool require_confirmed,
        transaction_index_fetch_handler handler) const = 0;

    virtual void fetch_output(const chain::output_point& outpoint,
        bool require_confirmed, output_fetch_handler handler) const = 0;

    virtual void fetch_spend(const chain::output_point& outpoint,
        spend_fetch_handler handler) const = 0;

    virtual void fetch_history(const wallet::payment_address& address,
        size_t limit, size_t from_height,
        history_fetch_handler handler) const = 0;

    virtual void fetch_stealth(const binary& filter, size_t from_height,
        stealth_fetch_handler handler) const = 0;

    virtual void fetch_block_locator(const chain::block::indexes& heights,
        block_locator_fetch_handler handler) const = 0;

    virtual void fetch_locator_block_hashes(get_blocks_const_ptr locator,
        const hash_digest& threshold, size_t limit,
        inventory_fetch_handler handler) const = 0;

    virtual void fetch_locator_block_headers(get_headers_const_ptr locator,
        const hash_digest& threshold, size_t limit,
        locator_block_headers_fetch_handler handler) const = 0;

    // Transaction Pool.
    //-------------------------------------------------------------------------

    virtual void fetch_template(merkle_block_fetch_handler handler) const = 0;
    virtual void fetch_mempool(size_t count_limit, uint64_t minimum_fee,
        inventory_fetch_handler handler) const = 0;

    // Filters.
    //-------------------------------------------------------------------------

    virtual void filter_blocks(get_data_ptr message,
        result_handler handler) const = 0;

    virtual void filter_transactions(get_data_ptr message,
        result_handler handler) const = 0;

    // Subscribers.
    //-------------------------------------------------------------------------

    virtual void subscribe_reorganize(reorganize_handler&& handler) = 0;
    virtual void subscribe_transaction(transaction_handler&& handler) = 0;

    // Organizers.
    //-------------------------------------------------------------------------

    virtual void organize(block_const_ptr block, result_handler handler) = 0;
    virtual void organize(transaction_const_ptr tx, result_handler handler) = 0;
};

} // namespace blockchain
} // namespace libbitcoin

#endif<|MERGE_RESOLUTION|>--- conflicted
+++ resolved
@@ -93,12 +93,11 @@
     virtual void fetch_block_header(const hash_digest& hash,
         block_header_fetch_handler handler) const = 0;
 
-    virtual void fetch_merkle_block(size_t height,
-<<<<<<< HEAD
-        transaction_hashes_fetch_handler handler) const = 0;
-=======
-        merkle_block_fetch_handler handler) const = 0;
->>>>>>> c7817612
+    //OLD previo al merge de Feb2017
+    // virtual void fetch_merkle_block(size_t height, transaction_hashes_fetch_handler handler) const = 0;
+    virtual void fetch_merkle_block(size_t height, merkle_block_fetch_handler handler) const = 0;
+
+
 
     virtual void fetch_merkle_block(const hash_digest& hash,
         merkle_block_fetch_handler handler) const = 0;
