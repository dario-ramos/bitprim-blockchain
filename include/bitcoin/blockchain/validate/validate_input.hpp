--- conflicted
+++ resolved
@@ -41,11 +41,7 @@
 #endif
 
     static code verify_script(const chain::transaction& tx,
-<<<<<<< HEAD
-        uint32_t input_index, uint32_t branches, bool use_libconsensus, bool bitcoin_cash = false);
-=======
-        uint32_t input_index, uint32_t forks, bool use_libconsensus);
->>>>>>> 681a2d55
+        uint32_t input_index, uint32_t forks, bool use_libconsensus, bool bitcoin_cash = false);
 };
 
 } // namespace blockchain
